--- conflicted
+++ resolved
@@ -13,13 +13,10 @@
     completed_at: Optional[str] = None
     tags: List[str] = field(default_factory=list)
     attachments: List[str] = field(default_factory=list)
-<<<<<<< HEAD
     links: List[str] = field(default_factory=list)
     is_global: bool = False  # New field for global tasks
     archived: bool = False  # New field for soft-deleted tasks
-=======
     links: List[str] = field(default_factory=list)  
->>>>>>> 2bf81aa0
 
     def to_dict(self) -> dict:
         """Convert task to dictionary for JSON serialization"""
@@ -33,17 +30,13 @@
             'tags': self.tags,
             'attachments': self.attachments,
             'links': self.links,
-<<<<<<< HEAD
             'is_global': self.is_global,
             'archived': self.archived
-=======
->>>>>>> 2bf81aa0
         }
 
     @classmethod
     def from_dict(cls, data: dict):
         """Create task from dictionary (handles old tasks safely)"""
-<<<<<<< HEAD
         # Handle legacy tasks without new fields
         if 'due' not in data:
             data['due'] = None
@@ -56,7 +49,6 @@
         if 'archived' not in data:
             data['archived'] = False
         return cls(**data)
-=======
         return cls(
             id=data['id'],
             text=data['text'],
@@ -68,7 +60,6 @@
             attachments=data.get('attachments', []),  
             links=data.get('links', [])               
         )
->>>>>>> 2bf81aa0
 
     def mark_done(self):
         """Mark task as completed with timestamp"""

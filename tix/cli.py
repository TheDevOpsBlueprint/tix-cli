--- conflicted
+++ resolved
@@ -788,8 +788,6 @@
     console.print(table)
 
 
-<<<<<<< HEAD
-=======
 @filter.command("save")
 @click.argument("name")
 @click.option("--priority", "-p", type=click.Choice(["low", "medium", "high"]), help="Filter by priority")
@@ -888,7 +886,6 @@
         console.print("[bold]Tags in use:[/bold]\n")
         for tg, cnt in sorted(tag_counts.items(), key=lambda x: (-x[1], x[0])):
             console.print(f"  • {tg} ({cnt} task{'s' if cnt != 1 else ''})")
->>>>>>> 7d100323
 
 
 @cli.command()

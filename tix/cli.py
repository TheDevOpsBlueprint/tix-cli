--- conflicted
+++ resolved
@@ -1,5 +1,4 @@
 import click
-<<<<<<< HEAD
 from rich.console import Console
 from rich.table import Table
 from pathlib import Path
@@ -9,26 +8,21 @@
 from rich.prompt import Prompt
 from rich.markdown import Markdown
 from datetime import datetime
-=======
->>>>>>> 4bff2ada
 import subprocess
 import platform
 import os
 import sys
-<<<<<<< HEAD
 from .utils import get_date
 from .storage import storage
 from .config import CONFIG
 from .context import context_storage
 
-=======
 from rich.console import Console
 from rich.table import Table
 from pathlib import Path
 from tix.storage.json_storage import TaskStorage
 from tix.storage.context_storage import ContextStorage
 from tix.storage.history import HistoryManager
->>>>>>> 4bff2ada
 from tix.storage.backup import create_backup, list_backups, restore_from_backup
 from tix.models import Task
 from rich.prompt import Prompt
@@ -41,16 +35,13 @@
 console = Console()
 storage = TaskStorage()
 context_storage = ContextStorage()
-<<<<<<< HEAD
 archive_storage = ArchiveStorage()
 
-=======
 history = HistoryManager()
 
 @click.group(invoke_without_command=True)
 @click.version_option(version="0.8.0", prog_name="tix")
 @click.pass_context
->>>>>>> 4bff2ada
 def cli(ctx):
         """ TIX - Lightning-fast terminal task manager
 
@@ -64,14 +55,11 @@
         if ctx.invoked_subcommand is None:
                 ctx.invoke(ls)
 
-<<<<<<< HEAD
-
-=======
+
 # -----------------------
 # Backup CLI group
 # -----------------------
 @cli.group(help="Backup and restore task data")
->>>>>>> 4bff2ada
 def backup():
     pass
 
@@ -194,8 +182,6 @@
                 console.print(f"[red]✗[/red] Failed to attach {file_path}: {e}")
 
     # Links
-<<<<<<< HEAD
-=======
     if link:
         if not hasattr(new_task, "links"):
             new_task.links = []
@@ -286,7 +272,6 @@
                 row.append("")
         table.add_row(*row)
         count[getattr(task, "completed", False)] = count.get(getattr(task, "completed", False), 0) + 1
->>>>>>> 4bff2ada
 
     # ...existing code...
 

import click
from rich.console import Console
from rich.table import Table
from pathlib import Path
from tix.storage.json_storage import TaskStorage
<<<<<<< HEAD
from tix.storage.context_storage import ContextStorage
from tix.storage.archive_storage import ArchiveStorage
from rich.prompt import Prompt
from rich.markdown import Markdown
=======
>>>>>>> e72e5062
from datetime import datetime
import subprocess
import platform
import os
import sys
<<<<<<< HEAD
from .utils import get_date
from .storage import storage
from .config import CONFIG
from .context import context_storage
=======

>>>>>>> e72e5062
from tix.storage.backup import create_backup, list_backups, restore_from_backup

console = Console()
storage = TaskStorage()
<<<<<<< HEAD
context_storage = ContextStorage()
archive_storage = ArchiveStorage()
=======
>>>>>>> e72e5062

def cli(ctx):
        """ TIX - Lightning-fast terminal task manager

        Quick start:
            tix add "My task" -p high    # Add a high priority task
            tix ls                        # List all active tasks
            tix done 1                    # Mark task #1 as done
            tix context list              # List all contexts
            tix --help                    # Show all commands
        """
        if ctx.invoked_subcommand is None:
                ctx.invoke(ls)


def backup():
    pass


def backup_create(filename, data_file):
    """Create a timestamped backup of your tasks file."""
    try:
        data_path = Path(data_file) if data_file else storage.storage_path
        bpath = create_backup(data_path, filename)
        console.print(f"[green] Backup created:[/green] {bpath}")
    except Exception as e:
        console.print(f"[red]Backup failed:[/red] {e}")
        raise click.Abort()


def backup_list(data_file):
    """List available backups for the active tasks file."""
    try:
        data_path = Path(data_file) if data_file else storage.storage_path
        backups = list_backups(data_path)
        if not backups:
            console.print("[dim]No backups found[/dim]")
            return
        for b in backups:
            console.print(str(b))
    except Exception as e:
        console.print(f"[red]Failed to list backups:[/red] {e}")
        raise click.Abort()


def backup_restore(backup_file, data_file, yes):
    """Restore tasks from a previous backup. Will ask confirmation by default."""
    try:
        data_path = Path(data_file) if data_file else storage.storage_path
        if not yes:
            if not click.confirm(f"About to restore backup '{backup_file}'. This will overwrite your current tasks file. Continue?"):
                console.print("[yellow]Restore cancelled[/yellow]")
                return
        restore_from_backup(backup_file, data_path, require_confirm=False)
        console.print("[green] Restore complete[/green]")
    except FileNotFoundError as e:
        console.print(f"[red]Restore failed:[/red] {e}")
        raise click.Abort()
    except RuntimeError as e:
        console.print(f"[yellow]{e}[/yellow]")
        raise click.Abort()
    except Exception as e:
        console.print(f"[red]Restore failed:[/red] {e}")
        raise click.Abort()


# -----------------------
# Top-level restore
# -----------------------
@cli.command("restore")
@click.argument("backup_file", required=True)
@click.option("--data-file", type=click.Path(), default=None, help="Path to tix data file (for testing/dev)")
@click.option("-y", "--yes", is_flag=True, help="Skip confirmation")
def restore(backup_file, data_file, yes):
    """
    Restore tasks from a previous backup (top-level command).
    Usage: tix restore <backup_file>
    """
    try:
        data_path = Path(data_file) if data_file else storage.storage_path
        if not yes:
            if not click.confirm(f"About to restore backup '{backup_file}'. This will overwrite your current tasks file. Continue?"):
                console.print("[yellow]Restore cancelled[/yellow]")
                return
        restore_from_backup(backup_file, data_path, require_confirm=False)
        console.print("[green]✔ Restore complete[/green]")
    except FileNotFoundError as e:
        console.print(f"[red]Restore failed:[/red] {e}")
        raise click.Abort()
    except RuntimeError as e:
        console.print(f"[yellow]{e}[/yellow]")
        raise click.Abort()
    except Exception as e:
        console.print(f"[red]Restore failed:[/red] {e}")
        raise click.Abort()


@cli.command()
@click.argument('task')
@click.option('--priority', '-p', default='medium',
              type=click.Choice(['low', 'medium', 'high']),
              help='Set task priority')
@click.option('--tag', '-t', multiple=True, help='Add tags to task')
@click.option('--attach', '-f', multiple=True, help='Attach file(s)')
@click.option('--link', '-l', multiple=True, help='Attach URL(s)')
def add(task, priority, tag, attach, link):
    """Add a new task"""
    from tix.config import CONFIG

    if not task or not task.strip():
        console.print("[red]✗[/red] Task text cannot be empty")
        sys.exit(1)

    # merge default tags from config
    default_tags = CONFIG.get('defaults', {}).get('tags', [])
    tags = list(default_tags) + list(tag)
    tags = list(dict.fromkeys(tags))  # preserve order, unique

    new_task = storage.add_task(task, priority, tags)

    # Handle attachments
    if attach:
        attachment_dir = Path.home() / ".tix" / "attachments" / str(new_task.id)
        attachment_dir.mkdir(parents=True, exist_ok=True)
        for file_path in attach:
            try:
                src = Path(file_path).expanduser().resolve()
                if not src.exists():
                    console.print(f"[red]✗[/red] File not found: {file_path}")
                    continue
                dest = attachment_dir / src.name
                dest.write_bytes(src.read_bytes())
                new_task.attachments.append(str(dest))
            except Exception as e:
                console.print(f"[red]✗[/red] Failed to attach {file_path}: {e}")

    # Links
    if link:
        if not hasattr(new_task, "links"):
            new_task.links = []
        new_task.links.extend(link)

    storage.update_task(new_task)

    color = {'high': 'red', 'medium': 'yellow', 'low': 'green'}[priority]
    console.print(f"[green]✔[/green] Added task #{new_task.id}: [{color}]{task}[/{color}]")
    if tags:
        console.print(f"[dim]  Tags: {', '.join(tags)}[/dim]")
    if attach or link:
        console.print(f"[dim]  Attachments/Links added[/dim]")


@cli.command()
@click.option("--all", "-a", "show_all", is_flag=True, help="Show completed tasks too")
def ls(show_all):
    """List all tasks"""
    from tix.config import CONFIG

    tasks = storage.load_tasks() if show_all else storage.get_active_tasks()

    if not tasks:
        console.print("[dim]No tasks found. Use 'tix add' to create one![/dim]")
        return

    # Get display settings from config
    display_config = CONFIG.get('display', {})
    show_ids = display_config.get('show_ids', True)
    show_dates = display_config.get('show_dates', False)
    compact_mode = display_config.get('compact_mode', False)
    max_text_length = display_config.get('max_text_length', 0)

    # color settings
    priority_colors = CONFIG.get('colors', {}).get('priority', {})
    status_colors = CONFIG.get('colors', {}).get('status', {})
    tag_color = CONFIG.get('colors', {}).get('tags', 'cyan')

    title = "All Tasks" if show_all else "Tasks"
    table = Table(title=title)
    if show_ids:
        table.add_column("ID", style="cyan", width=4)
    table.add_column("✔", width=3)
    table.add_column("Priority", width=8)
    table.add_column("Task")
    if not compact_mode:
        table.add_column("Tags", style=tag_color)
    if show_dates:
        table.add_column("Created", style="dim")

    count = dict()

    for task in sorted(tasks, key=lambda t: (getattr(t, "completed", False), getattr(t, "id", 0))):
        status = "✔" if getattr(task, "completed", False) else "○"
        priority_color = priority_colors.get(getattr(task, "priority", "medium"),
                                            {'high': 'red', 'medium': 'yellow', 'low': 'green'}[getattr(task, "priority", "medium")])
        tags_str = ", ".join(getattr(task, "tags", [])) if getattr(task, "tags", None) else ""

        attach_icon = " 📎" if getattr(task, "attachments", None) or getattr(task, "links", None) else ""

        # text truncation
        text_val = getattr(task, "text", getattr(task, "task", ""))
        if max_text_length and max_text_length > 0 and len(text_val) > max_text_length:
            text_val = text_val[: max_text_length - 3] + "..."

        task_style = "dim strike" if getattr(task, "completed", False) else ""
        row = []
        if show_ids:
            row.append(str(getattr(task, "id", "")))
        row.append(status)
        row.append(f"[{priority_color}]{getattr(task, 'priority', '')}[/{priority_color}]")
        if getattr(task, "completed", False):
            row.append(f"[{task_style}]{text_val}[/{task_style}]{attach_icon}")
        else:
            row.append(f"{text_val}{attach_icon}")
        if not compact_mode:
            row.append(tags_str)
        if show_dates:
            created = getattr(task, "created", getattr(task, "created_at", None))
            if created:
                try:
                    created_date = datetime.fromisoformat(created).strftime('%Y-%m-%d')
                    row.append(created_date)
                except:
                    row.append("")
            else:
                row.append("")
        table.add_row(*row)
        count[getattr(task, "completed", False)] = count.get(getattr(task, "completed", False), 0) + 1

    console.print(table)
    if not compact_mode:
        console.print("\n")
    console.print(f"[cyan]Total tasks:{sum(count.values())}")
    console.print(f"[cyan]Active tasks:{count.get(False, 0)}")
    console.print(f"[green]Completed tasks:{count.get(True, 0)}")

    if show_all:
        active = len([t for t in tasks if not getattr(t, "completed", False)])
        completed = len([t for t in tasks if getattr(t, "completed", False)])
        console.print(f"\n[dim]Total: {len(tasks)} | Active: {active} | Completed: {completed}[/dim]")


@cli.command()
@click.argument("task_id", type=int)
def done(task_id):
    """Mark a task as done"""
    from tix.config import CONFIG

    task = storage.get_task(task_id)
    if not task:
        console.print(f"[red]✗[/red] Task #{task_id} not found")
        return

    if getattr(task, "completed", False):
        console.print(f"[yellow]![/yellow] Task #{task_id} already completed")
        return

    # mark and persist
    if hasattr(task, "mark_done"):
        task.mark_done()
    else:
        task.completed = True
        task.completed_at = datetime.now().isoformat()
    storage.update_task(task)

    if CONFIG.get('notifications', {}).get('on_completion', True):
        console.print(f"[green]✔[/green] Completed: {getattr(task, 'text', getattr(task, 'task', ''))}")
    else:
        console.print(f"[green]✔[/green] Task #{task_id} completed")


@cli.command()
@click.argument("task_id", type=int)
@click.option("--confirm", "-y", is_flag=True, help="Skip confirmation")
def rm(task_id, confirm):
    """Remove a task"""
    task = storage.get_task(task_id)
    if not task:
        console.print(f"[red]✗[/red] Task #{task_id} not found")
        return

    if not confirm:
        if not click.confirm(f"Are you sure you want to delete task #{task_id}: '{getattr(task, 'text', getattr(task, 'task', ''))}'?"):
            console.print("[yellow]⚠ Cancelled[/yellow]")
            return

    # Auto-backup
    try:
        bpath = create_backup(storage.storage_path)
        console.print(f"[dim]Backup created before delete:[/dim] {bpath}")
    except Exception as e:
        console.print(f"[red]Failed to create backup before delete:[/red] {e}")
        console.print("[red]Aborting delete.[/red]")
        return

    # delete
    if hasattr(storage, "delete_task"):
        ok = storage.delete_task(task_id)
        if ok:
            console.print(f"[red]✗[/red] Removed: {getattr(task, 'text', getattr(task, 'task', ''))}")
    elif hasattr(storage, "remove_task"):
        storage.remove_task(task_id)
        console.print(f"[red]✖ Task {task_id} removed[/red]")
    else:
        # fallback: write back without that task
        try:
            tasks = storage.load_tasks()
            remaining = [t for t in tasks if getattr(t, "id", None) != task_id]
            if hasattr(storage, "save_tasks"):
                storage.save_tasks(remaining)
            else:
                console.print(f"[red]✗[/red] Could not remove task {task_id} (no supported API).")
        except Exception as e:
            console.print(f"[red]✗[/red] Error removing task: {e}")


@cli.command()
@click.option("--completed/--active", default=True, help="Clear completed or active tasks")
@click.option("--force", "-f", is_flag=True, help="Skip confirmation")
def clear(completed, force):
    """Clear multiple tasks at once"""
    tasks = storage.load_tasks()
    if completed:
        to_clear = [t for t in tasks if getattr(t, "completed", False)]
        remaining = [t for t in tasks if not getattr(t, "completed", False)]
        task_type = "completed"
    else:
        to_clear = [t for t in tasks if not getattr(t, "completed", False)]
        remaining = [t for t in tasks if getattr(t, "completed", False)]
        task_type = "active"

    if not to_clear:
        console.print(f"[yellow]No {task_type} tasks to clear[/yellow]")
        return

    count = len(to_clear)
    if not force:
        console.print(f"[yellow]About to clear {count} {task_type} task(s):[/yellow]")
        for task in to_clear[:5]:
            console.print(f"  - {getattr(task, 'text', getattr(task, 'task', ''))}")
        if count > 5:
            console.print(f"  ... and {count - 5} more")
        if not click.confirm("Continue?"):
            console.print("[dim]Cancelled[/dim]")
            return

    # Backup before clear
    try:
        bpath = create_backup(storage.storage_path)
        console.print(f"[dim]Backup created before clear:[/dim] {bpath}")
    except Exception as e:
        console.print(f"[red]Failed to create backup before clear:[/red] {e}")
        console.print("[red]Aborting clear.[/red]")
        return

    if hasattr(storage, "save_tasks"):
        storage.save_tasks(remaining)
    elif hasattr(storage, "save"):
        storage.save(remaining)
    else:
        # fallback: try update
        for t in remaining:
            try:
                storage.update_task(t)
            except Exception:
                pass

    console.print(f"[green]✔[/green] Cleared {count} {task_type} task(s)")


@cli.command()
@click.argument("task_id", type=int)
@click.option('--text', '-t', help='New task text')
@click.option('--priority', '-p', type=click.Choice(['low', 'medium', 'high']), help='New priority')
@click.option('--add-tag', multiple=True, help='Add tags')
@click.option('--remove-tag', multiple=True, help='Remove tags')
@click.option('--attach', '-f', multiple=True, help='Attach file(s)')
@click.option('--link', '-l', multiple=True, help='Attach URL(s)')
def edit(task_id, text, priority, add_tag, remove_tag, attach, link):
    """Edit a task"""
    task = storage.get_task(task_id)
    if not task:
        console.print(f"[red]✗[/red] Task #{task_id} not found")
        return

    changes = []
    if text:
        old = getattr(task, "text", getattr(task, "task", ""))
        task.text = text
        changes.append(f"text: '{old}' → '{text}'")
    if priority:
        old = getattr(task, "priority", None)
        task.priority = priority
        changes.append(f"priority: {old} → {priority}")
    for tag in add_tag:
        if tag not in getattr(task, "tags", []):
            if not hasattr(task, "tags"):
                task.tags = []
            task.tags.append(tag)
            changes.append(f"+tag: '{tag}'")
    for tag in remove_tag:
        if tag in getattr(task, "tags", []):
            task.tags.remove(tag)
            changes.append(f"-tag: '{tag}'")
<<<<<<< HEAD
    if due:
        new_date = get_date(due)
        if new_date:
            old_date = getattr(task, "due", None)
            task.due = new_date
            changes.append(f"due date: {old_date} → {new_date}")
        else:
            console.print("[red]Error updating due date. Try again with proper format")
    # Handle attachments
    if attach:
        attachment_dir = Path.home() / ".tix/attachments" / str(task.id)
        attachment_dir.mkdir(parents=True, exist_ok=True)
        for file_path in attach:
            src = Path(file_path)
            dest = attachment_dir / src.name
            dest.write_bytes(src.read_bytes())
            task.attachments.append(str(dest))
        changes.append(f"attachments added: {[Path(f).name for f in attach]}")

    # Handle links
    if link:
            console.print("[red]Error processing due date[/red]")
=======
>>>>>>> e72e5062

    if attach:
        attachment_dir = Path.home() / ".tix" / "attachments" / str(task.id)
        attachment_dir.mkdir(parents=True, exist_ok=True)
        for file_path in attach:
            try:
                src = Path(file_path).expanduser().resolve()
                if not src.exists():
                    console.print(f"[red]✗[/red] File not found: {file_path}")
                    continue
                dest = attachment_dir / src.name
                dest.write_bytes(src.read_bytes())
                if not hasattr(task, "attachments"):
                    task.attachments = []
                task.attachments.append(str(dest))
            except Exception as e:
                console.print(f"[red]✗[/red] Failed to attach {file_path}: {e}")
        changes.append(f"attachments added: {[Path(f).name for f in attach]}")

    if link:
        if not hasattr(task, "links"):
            task.links = []
        task.links.extend(link)
        changes.append(f"links added: {list(link)}")

    if changes:
        storage.update_task(task)
        console.print(f"[green]✔[/green] Updated task #{task_id}:")
        for change in changes:
            console.print(f"  • {change}")
        from tix.config import CONFIG
        if CONFIG.get('notifications', {}).get('on_update', True):
            console.print(f"[green]✔[/green] Updated task #{task_id}:")
            for c in changes:
                console.print(f"  • {c}")
        else:
            console.print(f"[green]✔[/green] Task #{task_id} updated")
    else:
        console.print("[yellow]No changes made[/yellow]")


@cli.command()
@click.argument("task_id", type=int)
def undo(task_id):
    """Mark a completed task as active again"""
    task = storage.get_task(task_id)
    if not task:
        console.print(f"[red]✗[/red] Task #{task_id} not found")
        return

    if not task.completed:
        console.print(f"[yellow]![/yellow] Task #{task_id} is not completed")
        return

    task.completed = False
    task.completed_at = None
    storage.update_task(task)
    console.print(f"[green]✔[/green] Reactivated: {task.text}")


@cli.command(name="done-all")
@click.argument("task_ids", nargs=-1, type=int, required=True)
def done_all(task_ids):
    """Mark multiple tasks as done"""
    completed = []
    not_found = []
    already_done = []
    for tid in task_ids:
        task = storage.get_task(tid)
        if not task:
            not_found.append(tid)
        elif getattr(task, "completed", False):
            already_done.append(tid)
        else:
            if hasattr(task, "mark_done"):
                task.mark_done()
            else:
                task.completed = True
                task.completed_at = datetime.now().isoformat()
            storage.update_task(task)
            completed.append((tid, getattr(task, "text", getattr(task, "task", ""))))
    if completed:
        console.print("[green]✔ Completed:[/green]")
        for tid, text in completed:
            console.print(f"  #{tid}: {text}")
    if already_done:
        console.print(f"[yellow]Already done: {', '.join(map(str, already_done))}[/yellow]")
    if not_found:
        console.print(f"[red]Not found: {', '.join(map(str, not_found))}[/red]")


@cli.command()
@click.argument("task_id", type=int)
@click.argument("priority", type=click.Choice(["low", "medium", "high"]))
def priority(task_id, priority):
    """Quick priority change"""
    task = storage.get_task(task_id)
    if not task:
        console.print(f"[red]✗[/red] Task #{task_id} not found")
        return

    old_priority = task.priority
    task.priority = priority
    storage.update_task(task)

    color = {"high": "red", "medium": "yellow", "low": "green"}[priority]
    console.print(
        f"[green]✔[/green] Changed priority: {old_priority} → [{color}]{priority}[/{color}]"
    )
    old_priority = getattr(task, "priority", None)
    task.priority = priority
    storage.update_task(task)
    color = {"high": "red", "medium": "yellow", "low": "green"}[priority]
    console.print(f"[green]✔[/green] Changed priority: {old_priority} → [{color}]{priority}[/{color}]")


@cli.command()
@click.argument("from_id", type=int)
@click.argument("to_id", type=int)
def move(from_id, to_id):
    """Move/renumber a task to a different ID"""
    if from_id == to_id:
        console.print("[yellow]Source and destination IDs are the same[/yellow]")
        return

    source_task = storage.get_task(from_id)
    if not source_task:
        console.print(f"[red]✗[/red] Task #{from_id} not found")
        return

    # Check if destination ID exists
    dest_task = storage.get_task(to_id)
    if dest_task:
        console.print(f"[red]✗[/red] Task #{to_id} already exists")
        console.print("[dim]Tip: Remove the destination task first or use a different ID[/dim]")
        return

    # Create new task with new ID
    tasks = storage.load_tasks()
    tasks = [t for t in tasks if t.id != from_id]  # Remove old task

    # Create task with new ID
    source_task.id = to_id
    tasks.append(source_task)

    # Save all tasks
    storage.save_tasks(sorted(tasks, key=lambda t: t.id))
    src = storage.get_task(from_id)
    if not src:
        console.print(f"[red]✗[/red] Task #{from_id} not found")
        return
    if storage.get_task(to_id):
        console.print(f"[red]✗[/red] Task #{to_id} already exists")
        return
    tasks = storage.load_tasks()
    tasks = [t for t in tasks if getattr(t, "id", None) != from_id]
    src.id = to_id
    tasks.append(src)
    if hasattr(storage, "save_tasks"):
        storage.save_tasks(sorted(tasks, key=lambda t: t.id))
    else:
        for t in tasks:
            storage.update_task(t)
    console.print(f"[green]✔[/green] Moved task from #{from_id} to #{to_id}")


@cli.command()
@click.argument("query")
@click.option("--tag", "-t", help="Filter by tag")
@click.option(
    "--priority", "-p", type=click.Choice(["low", "medium", "high"]), help="Filter by priority"
)
@click.option("--priority", "-p", type=click.Choice(["low", "medium", "high"]), help="Filter by priority")
@click.option("--completed", "-c", is_flag=True, help="Search in completed tasks")
def search(query, tag, priority, completed):
    """Search tasks by text"""
    tasks = storage.load_tasks()

    # Filter by completion status
    if not completed:
        tasks = [t for t in tasks if not t.completed]

    # Filter by query text (case-insensitive)
    query_lower = query.lower()
    results = [t for t in tasks if query_lower in t.text.lower()]

    # Filter by tag if specified
    if tag:
        results = [t for t in results if tag in t.tags]

    # Filter by priority if specified
    if priority:
        results = [t for t in results if t.priority == priority]

    if not results:
        console.print(f"[dim]No tasks matching '{query}'[/dim]")
        return

    console.print(f"[bold]Found {len(results)} task(s) matching '{query}':[/bold]\n")

    table = Table()
    table.add_column("ID", style="cyan", width=4)
    table.add_column("✔", width=3)
    table.add_column("Priority", width=8)
    table.add_column("Task")
    table.add_column("Tags", style="dim")

    for task in results:
        status = "✔" if task.completed else "○"
        priority_color = {"high": "red", "medium": "yellow", "low": "green"}[task.priority]
        tags_str = ", ".join(task.tags) if task.tags else ""

        # Highlight matching text
        highlighted_text = (
            task.text.replace(query, f"[bold yellow]{query}[/bold yellow]")
            if query.lower() in task.text.lower()
            else task.text
        )

        table.add_row(
            str(task.id),
            status,
            f"[{priority_color}]{task.priority}[/{priority_color}]",
            highlighted_text,
            tags_str,
        )

    console.print(table)


@cli.command()
@click.option(
    "--priority", "-p", type=click.Choice(["low", "medium", "high"]), help="Filter by priority"
)
@click.option("--tag", "-t", help="Filter by tag")
@click.option("--completed/--active", "-c/-a", default=None, help="Filter by completion status")
def filter(priority, tag, completed):
    """Filter tasks by criteria"""
    tasks = storage.load_tasks()

    # Apply filters
    if priority:
        tasks = [t for t in tasks if t.priority == priority]

    if tag:
        tasks = [t for t in tasks if tag in t.tags]

    if completed is not None:
        tasks = [t for t in tasks if t.completed == completed]

    if not tasks:
        console.print("[dim]No matching tasks[/dim]")
        return

    # Build filter description
    filters = []
    if priority:
        filters.append(f"priority={priority}")
    if tag:
        filters.append(f"tag='{tag}'")
    if completed is not None:
        filters.append("completed" if completed else "active")

    filter_desc = " AND ".join(filters) if filters else "all"
    console.print(f"[bold]{len(tasks)} task(s) matching [{filter_desc}]:[/bold]\n")

    if not completed:
        tasks = [t for t in tasks if not getattr(t, "completed", False)]
    q = query.lower()
    results = [t for t in tasks if q in getattr(t, "text", getattr(t, "task", "")).lower()]
    if tag:
        results = [t for t in results if tag in getattr(t, "tags", [])]
    if priority:
        results = [t for t in results if getattr(t, "priority", None) == priority]
    if not results:
        console.print(f"[dim]No tasks matching '{query}'[/dim]")
        return
    table = Table()
    table.add_column("ID", style="cyan", width=4)
    table.add_column("✔", width=3)
    table.add_column("Priority", width=8)
    table.add_column("Task")
    table.add_column("Tags", style="dim")

    for task in sorted(tasks, key=lambda t: (t.completed, t.id)):
        status = "✔" if task.completed else "○"
        priority_color = {"high": "red", "medium": "yellow", "low": "green"}[task.priority]
        tags_str = ", ".join(task.tags) if task.tags else ""
        table.add_row(
            str(task.id),
            status,
            f"[{priority_color}]{task.priority}[/{priority_color}]",
            task.text,
            tags_str,
        )

    for t in results:
        status = "✔" if getattr(t, "completed", False) else "○"
        priority_color = {"high": "red", "medium": "yellow", "low": "green"}.get(getattr(t, "priority", "medium"), "yellow")
        tags_str = ", ".join(getattr(t, "tags", [])) if getattr(t, "tags", None) else ""
        ttext = getattr(t, "text", getattr(t, "task", ""))
        highlighted = ttext.replace(query, f"[bold yellow]{query}[/bold yellow]") if query.lower() in ttext.lower() else ttext
        table.add_row(str(getattr(t, "id", "")), status, f"[{priority_color}]{getattr(t, 'priority', '')}[/{priority_color}]", highlighted, tags_str)
    console.print(table)


@cli.command()
@click.option("--priority", "-p", type=click.Choice(["low", "medium", "high"]), help="Filter by priority")
@click.option("--tag", "-t", help="Filter by tag")
@click.option("--completed/--active", "-c/-a", default=None, help="Filter by completion status")
def filter(priority, tag, completed):
    """Filter tasks by criteria"""
    tasks = storage.load_tasks()

    # Apply filters
    if priority:
        tasks = [t for t in tasks if t.priority == priority]

    if tag:
        tasks = [t for t in tasks if tag in t.tags]

    if completed is not None:
        tasks = [t for t in tasks if t.completed == completed]

    if not tasks:
        console.print("[dim]No matching tasks[/dim]")
        return

    # Build filter description
    filters = []
    if priority:
        filters.append(f"priority={priority}")
    if tag:
        filters.append(f"tag='{tag}'")
    if completed is not None:
        filters.append("completed" if completed else "active")

    filter_desc = " AND ".join(filters) if filters else "all"
    console.print(f"[bold]{len(tasks)} task(s) matching [{filter_desc}]:[/bold]\n")

    table = Table()
    table.add_column("ID", style="cyan", width=4)
    table.add_column("✓", width=3)
    table.add_column("Priority", width=8)
    table.add_column("Task")
    table.add_column("Tags", style="dim")

    for task in sorted(tasks, key=lambda t: (t.completed, t.id)):
        status = "✓" if task.completed else "○"
        priority_color = {"high": "red", "medium": "yellow", "low": "green"}[task.priority]
        tags_str = ", ".join(task.tags) if task.tags else ""
        table.add_row(
            str(task.id),
            status,
            f"[{priority_color}]{task.priority}[/{priority_color}]",
            task.text,
            tags_str,
        )

    console.print(table)


@cli.command()
@click.option("--no-tags", is_flag=True, help="Show tasks without tags")
def tags(no_tags):
    """List all unique tags or tasks without tags"""
    tasks = storage.load_tasks()

    if no_tags:
        # Show tasks without tags
        untagged = [t for t in tasks if not t.tags]
        if not untagged:
            console.print("[dim]All tasks have tags[/dim]")
            return

        console.print(f"[bold]{len(untagged)} task(s) without tags:[/bold]\n")
        for task in untagged:
            status = "✔" if task.completed else "○"
            console.print(f"{status} #{task.id}: {task.text}")
    else:
        # Show all unique tags with counts
        tag_counts = {}
        for task in tasks:
            for tag in task.tags:
                tag_counts[tag] = tag_counts.get(tag, 0) + 1

        if not tag_counts:
            console.print("[dim]No tags found[/dim]")
            return

        console.print("[bold]Tags in use:[/bold]\n")
        for tag, count in sorted(tag_counts.items(), key=lambda x: (-x[1], x[0])):
            console.print(f"  • {tag} ({count} task{'s' if count != 1 else ''})")
    if no_tags:
        untagged = [t for t in tasks if not getattr(t, "tags", [])]
        if not untagged:
            console.print("[dim]All tasks have tags[/dim]")
            return
        console.print(f"[bold]{len(untagged)} task(s) without tags:[/bold]\n")
        for t in untagged:
            status = "✔" if getattr(t, "completed", False) else "○"
            console.print(f"{status} #{getattr(t,'id','')}: {getattr(t,'text',getattr(t,'task',''))}")
    else:
        tag_counts = {}
        for t in tasks:
            for tg in getattr(t, "tags", []):
                tag_counts[tg] = tag_counts.get(tg, 0) + 1
        if not tag_counts:
            console.print("[dim]No tags found[/dim]")
            return
        console.print("[bold]Tags in use:[/bold]\n")
        for tg, cnt in sorted(tag_counts.items(), key=lambda x: (-x[1], x[0])):
            console.print(f"  • {tg} ({cnt} task{'s' if cnt != 1 else ''})")


@cli.command()
@click.option("--detailed", "-d", is_flag=True, help="Show detailed breakdown")
def stats(detailed):
    """Show task statistics"""
    from tix.commands.stats import show_stats

    show_stats(storage)

    if detailed:
        # Additional detailed stats
        tasks = storage.load_tasks()
        if tasks:
            console.print("\n[bold]Detailed Breakdown:[/bold]\n")

            # Tasks by day
            from collections import defaultdict

            by_day = defaultdict(list)

            for task in tasks:
                if task.completed and task.completed_at:
                    day = datetime.fromisoformat(task.completed_at).date()
                    by_day[day].append(task)

            if by_day:
                console.print("[bold]Recent Completions:[/bold]")
                for day in sorted(by_day.keys(), reverse=True)[:5]:
                    count = len(by_day[day])
                    console.print(f"  • {day}: {count} task(s)")
    show_stats(storage)
    if detailed:
        tasks = storage.load_tasks()
        if tasks:
            console.print("\n[bold]Detailed Breakdown:[/bold]\n")
            from collections import defaultdict
            by_day = defaultdict(list)
            for t in tasks:
                if getattr(t, "completed", False) and getattr(t, "completed_at", None):
                    try:
                        day = datetime.fromisoformat(getattr(t, "completed_at")).date()
                    except Exception:
                        continue
                    by_day[day].append(t)
            if by_day:
                console.print("[bold]Recent Completions:[/bold]")
                for day in sorted(by_day.keys(), reverse=True)[:5]:
                    console.print(f"  • {day}: {len(by_day[day])} task(s)")


@cli.command()
@click.option('--format', '-f', type=click.Choice(['text', 'json','markdown']), default='text', help='Output format')
@click.option('--output', '-o', type=click.Path(), help='Output to file')
def report(format, output):
    """Generate a task report"""
    tasks = storage.load_tasks()

    if not tasks:
        console.print("[dim]No tasks to report[/dim]")
        return

    active = [t for t in tasks if not t.completed]
    completed = [t for t in tasks if t.completed]

    if format == "json":
        import json

        report_data = {
            'generated': datetime.now().isoformat(),
            'context': context_storage.get_active_context(),
            'summary': {
                'total': len(tasks),
                'active': len(active),
                'completed': len(completed)
            },
            'tasks': [t.to_dict() for t in tasks]
        }
        report_text = json.dumps(report_data, indent=2)
    elif format == 'markdown':
        report_lines = [
            "# TIX Task Report",
            "",
            f"**Generated:** {datetime.now().strftime('%Y-%m-%d %H:%M')}",
            "",
            "## Summary",
            "",
            f"- **Total Tasks:** {len(tasks)}",
            f"- **Active:** {len(active)}",
            f"- **Completed:** {len(completed)}",
            ""
        ]
        priority_order = ['high', 'medium', 'low']
        active_by_priority = {p: [] for p in priority_order}
        for task in active:
            active_by_priority[task.priority].append(task)

        report_lines.extend([
            "## Active Tasks",
            "",
        ])
        for priority in priority_order:
            tasks_in_priority = active_by_priority[priority]
            if tasks_in_priority:
                priority_emoji = {'high': '🔴', 'medium': '🟡', 'low': '🟢'}
                report_lines.append(f"### {priority_emoji[priority]} {priority.capitalize()} Priority")
                report_lines.append("")
                
                for task in tasks_in_priority:
                    tags = f" `{', '.join(task.tags)}`" if task.tags else ""
                    report_lines.append(f"- [ ] **#{task.id}** {task.text}{tags}")
                
                report_lines.append("")
        if completed:
            report_lines.extend([
                "## Completed Tasks",
                "",
                "| ID | Task | Priority | Tags | Completed At |",
                "|---|---|---|---|---|"
            ])
            for task in completed:
                tags = ", ".join([f"`{tag}`" for tag in task.tags]) if task.tags else "-"
                completed_date = datetime.fromisoformat(task.completed_at).strftime('%Y-%m-%d %H:%M') if task.completed_at else "-"
                priority_emoji = {'high': '🔴', 'medium': '🟡', 'low': '🟢'}
                report_lines.append(
                    f"| #{task.id} | ~~{task.text}~~ | {priority_emoji[task.priority]} {task.priority} | {tags} | {completed_date} |"
                )
            report_lines.append("")
        report_text = "\n".join(report_lines)
    else:
        # Text format
        active_context = context_storage.get_active_context()
        report_lines = [
            "TIX TASK REPORT",
            "=" * 40,
            f"Generated: {datetime.now().strftime('%Y-%m-%d %H:%M')}",
            f"Context: {active_context}",
            "",
            f"Total Tasks: {len(tasks)}",
            f"Active: {len(active)}",
            f"Completed: {len(completed)}",
            "",
            "ACTIVE TASKS:",
            "-" * 20,
        ]

        for task in active:
            tags = f" [{', '.join(task.tags)}]" if task.tags else ""
            global_marker = " (global)" if task.is_global else ""
            report_lines.append(f"#{task.id} [{task.priority}] {task.text}{tags}{global_marker}")

        report_lines.extend(["", "COMPLETED TASKS:", "-" * 20])

        for task in completed:
            tags = f" [{', '.join(task.tags)}]" if task.tags else ""
            global_marker = " (global)" if task.is_global else ""
            report_lines.append(f"#{task.id} ✔ {task.text}{tags}{global_marker}")

        report_text = "\n".join(report_lines)

    if not tasks:
        console.print("[dim]No tasks to report[/dim]")
        return
    active = [t for t in tasks if not getattr(t, "completed", False)]
    completed = [t for t in tasks if getattr(t, "completed", False)]
    if format == "json":
        import json
        report_data = {'generated': datetime.now().isoformat(),
                       'summary': {'total': len(tasks), 'active': len(active), 'completed': len(completed)},
                       'tasks': [t.to_dict() for t in tasks]}
        report_text = json.dumps(report_data, indent=2)
    elif format == 'markdown':
        lines = ["# TIX Task Report", "", f"**Generated:** {datetime.now().strftime('%Y-%m-%d %H:%M')}", "", "## Summary", "", f"- **Total Tasks:** {len(tasks)}", f"- **Active:** {len(active)}", f"- **Completed:** {len(completed)}", ""]
        for t in active:
            tags = f" `{', '.join(getattr(t,'tags',[]))}`" if getattr(t,'tags',None) else ""
            lines.append(f"- [ ] **#{getattr(t,'id','')}** {getattr(t,'text',getattr(t,'task',''))}{tags}")
        if completed:
            lines.append("")
            lines.append("## Completed Tasks")
            lines.append("")
            lines.append("| ID | Task | Priority | Tags | Completed At |")
            lines.append("|---|---|---|---|---|")
            for t in completed:
                tags = ", ".join([f"`{x}`" for x in getattr(t,'tags',[])]) if getattr(t,'tags',None) else "-"
                comp = getattr(t,'completed_at', "-")
                lines.append(f"| #{getattr(t,'id','')} | ~~{getattr(t,'text',getattr(t,'task',''))}~~ | {getattr(t,'priority','')} | {tags} | {comp} |")
        report_text = "\n".join(lines)
    else:
        lines = ["TIX TASK REPORT", "="*40, f"Generated: {datetime.now().strftime('%Y-%m-%d %H:%M')}", "", f"Total Tasks: {len(tasks)}", f"Active: {len(active)}", f"Completed: {len(completed)}", "", "ACTIVE TASKS:", "-"*20]
        for t in active:
            tags = f" [{', '.join(getattr(t,'tags',[]))}]" if getattr(t,'tags',None) else ""
            lines.append(f"#{getattr(t,'id','')} [{getattr(t,'priority','')}] {getattr(t,'text',getattr(t,'task',''))}{tags}")
        lines.append("")
        lines.append("COMPLETED TASKS:")
        lines.append("-"*20)
        for t in completed:
            tags = f" [{', '.join(getattr(t,'tags',[]))}]" if getattr(t,'tags',None) else ""
            lines.append(f"#{getattr(t,'id','')} ✔ {getattr(t,'text',getattr(t,'task',''))}{tags}")
        report_text = "\n".join(lines)
    if output:
        Path(output).write_text(report_text)
        console.print(f"[green]✔[/green] Report saved to {output}")
    else:
        console.print(report_text)



@cli.command()
@click.argument('task_id', type=int)
def open(task_id):
    """Open all attachments and links for a task"""
    task = storage.get_task(task_id)
    if not task:
        console.print(f"[red]✗[/red] Task #{task_id} not found")
        return

    if not task.attachments and not task.links:
        console.print(f"[yellow]![/yellow] Task {task_id} has no attachments or links")
        return
    
    # Helper to open files cross-platform
    def safe_open(path_or_url, is_link=False):
        """Cross-platform safe opener for files and links (non-blocking)."""
        system = platform.system()

        try:
            if system == "Linux":
                if "microsoft" in platform.release().lower():
                    subprocess.Popen(["explorer.exe", str(path_or_url)],
                                    stdout=subprocess.DEVNULL, stderr=subprocess.DEVNULL)
                else:
                    subprocess.Popen(["xdg-open", str(path_or_url)],
                                    stdout=subprocess.DEVNULL, stderr=subprocess.DEVNULL)

            elif system == "Darwin":  # macOS
                subprocess.Popen(["open", str(path_or_url)],
                                stdout=subprocess.DEVNULL, stderr=subprocess.DEVNULL)

            elif system == "Windows":
                subprocess.Popen(["explorer.exe", str(path_or_url)],
                                stdout=subprocess.DEVNULL, stderr=subprocess.DEVNULL)

            console.print(f"[green]✔[/green] Opened {'link' if is_link else 'file'}: {path_or_url}")

        except Exception as e:
            console.print(f"[yellow]![/yellow] Could not open {'link' if is_link else 'file'}: {path_or_url} ({e})")

    # Open attachments
    for file_path in task.attachments:
        path = Path(file_path)
        if not path.exists():
            console.print(f"[red]✗[/red] File not found: {file_path}")
            continue
        safe_open(path)   

    # Open links
    for url in task.links:
        safe_open(url, is_link=True)  
    if not getattr(task, "attachments", None) and not getattr(task, "links", None):
        console.print(f"[yellow]![/yellow] Task {task_id} has no attachments or links")
        return

    def safe_open(path_or_url, is_link=False):
        system = platform.system()
        try:
            if system == "Linux":
                if "microsoft" in platform.release().lower():
                    subprocess.Popen(["explorer.exe", str(path_or_url)], stdout=subprocess.DEVNULL, stderr=subprocess.DEVNULL)
                else:
                    subprocess.Popen(["xdg-open", str(path_or_url)], stdout=subprocess.DEVNULL, stderr=subprocess.DEVNULL)
            elif system == "Darwin":
                subprocess.Popen(["open", str(path_or_url)], stdout=subprocess.DEVNULL, stderr=subprocess.DEVNULL)
            elif system == "Windows":
                subprocess.Popen(["explorer.exe", str(path_or_url)], stdout=subprocess.DEVNULL, stderr=subprocess.DEVNULL)
            console.print(f"[green]✔[/green] Opened {'link' if is_link else 'file'}: {path_or_url}")
        except Exception as e:
            console.print(f"[yellow]![/yellow] Could not open {'link' if is_link else 'file'}: {path_or_url} ({e})")

    for file_path in getattr(task, "attachments", []):
        p = Path(file_path)
        if not p.exists():
            console.print(f"[red]✗[/red] File not found: {file_path}")
            continue
        safe_open(p)
    for url in getattr(task, "links", []):
        safe_open(url, is_link=True)


@cli.command()
@click.option('--all', '-a', 'show_all', is_flag=True, help='Show completed tasks too')
def interactive(show_all):
    """launch interactive terminal ui"""
    try:
        from tix.tui.app import Tix
    except Exception as e:
        console.print(f"[red]failed to load tui: {e}[/red]")
        sys.exit(1)
    app = Tix(show_all=show_all)
    app.run()


@cli.group()
def config():
    """Manage TIX configuration settings"""
    pass


@config.command('init')
def config_init():
    """Initialize configuration file with defaults"""
    from tix.config import create_default_config_if_not_exists, get_config_path

    if create_default_config_if_not_exists():
        console.print(f"[green]✔[/green] Created default config at {get_config_path()}")
    else:
        console.print(f"[yellow]![/yellow] Config file already exists at {get_config_path()}")


@config.command('show')
@click.option('--key', '-k', help='Show specific config key (e.g., defaults.priority)')
def config_show(key):
    """Show current configuration"""
    from tix.config import load_config, get_config_value, get_config_path
    import yaml

    if key:
        value = get_config_value(key)
        if value is None:
            console.print(f"[red]✗[/red] Config key '{key}' not found")
        else:
            console.print(f"[cyan]{key}:[/cyan] {value}")
    else:
        config = load_config()
        console.print(f"[bold]Configuration from {get_config_path()}:[/bold]\n")
        console.print(yaml.dump(config, default_flow_style=False, sort_keys=False))


@config.command('set')
@click.argument('key')
@click.argument('value')
def config_set(key, value):
    """Set a configuration value (e.g., tix config set defaults.priority high)"""
    from tix.config import set_config_value

    # Try to parse value as YAML to support different types
    import yaml
    try:
        parsed_value = yaml.safe_load(value)
    except yaml.YAMLError:
        parsed_value = value

    if set_config_value(key, parsed_value):
        console.print(f"[green]✔[/green] Set {key} = {parsed_value}")
    else:
        console.print(f"[red]✗[/red] Failed to set configuration")


@config.command('get')
@click.argument('key')
def config_get(key):
    """Get a configuration value"""
    from tix.config import get_config_value

    value = get_config_value(key)
    if value is None:
        console.print(f"[red]✗[/red] Config key '{key}' not found")
    else:
        console.print(f"{value}")


@config.command('reset')
@click.option('--confirm', '-y', is_flag=True, help='Skip confirmation')
def config_reset(confirm):
    """Reset configuration to defaults"""
    from tix.config import DEFAULT_CONFIG, save_config, get_config_path

    if not confirm:
        if not click.confirm("Are you sure you want to reset configuration to defaults?"):
            console.print("[yellow]⚠ Cancelled[/yellow]")
            return

    if save_config(DEFAULT_CONFIG):
        console.print(f"[green]✔[/green] Reset configuration to defaults at {get_config_path()}")
    else:
        console.print(f"[red]✗[/red] Failed to reset configuration")


@config.command('path')
def config_path():
    """Show path to configuration file"""
    from tix.config import get_config_path
    console.print(get_config_path())


@config.command('edit')
def config_edit():
    """Open configuration file in default editor"""
    from tix.config import get_config_path, create_default_config_if_not_exists

    create_default_config_if_not_exists()
    config_path = get_config_path()

    editor = os.environ.get('EDITOR', 'nano')
    try:
        subprocess.run([editor, config_path])
        console.print(f"[green]✔[/green] Configuration edited")
    except Exception as e:
        console.print(f"[red]✗[/red] Failed to open editor: {e}")
        console.print(f"[dim]Try: export EDITOR=vim or export EDITOR=nano[/dim]")

@cli.command()
@click.argument("task_id", type=int)
def archive(task_id):
    """Archive (soft-delete) a task"""
    task = storage.get_task(task_id)
    if not task:
        console.print(f"[red]✗[/red] Task #{task_id} not found")
        return
    # Check if already archived
    if ArchiveStorage().get_task(task_id):
        console.print(f"[yellow]![/yellow] Task #{task_id} is already archived.")
        return
    ArchiveStorage().add_task(task)
    storage.delete_task(task_id)
    console.print(f"[yellow]→[/yellow] Archived: {task.text}")

@cli.command()
def archived():
    """List archived tasks"""
    tasks = ArchiveStorage().load_tasks()
    if not tasks:
        console.print("[dim]No archived tasks found.[/dim]")
        return
    table = Table(title="Archived Tasks")
    table.add_column("ID", style="cyan", width=4)
    table.add_column("Task")
    table.add_column("Priority", width=8)
    table.add_column("Tags", style="dim")
    for task in tasks:
        tags_str = ", ".join(task.tags) if task.tags else ""
        table.add_row(str(task.id), task.text, task.priority, tags_str)
    console.print(table)

@cli.command()
@click.argument("task_id", type=int)
def unarchive(task_id):
    """Restore an archived task"""
    archive = ArchiveStorage()
    task = archive.get_task(task_id)
    if not task:
        console.print(f"[red]✗[/red] Archived task #{task_id} not found")
        return
    # Check for ID conflict
    if storage.get_task(task_id):
        console.print(f"[red]✗[/red] Cannot unarchive: Task ID #{task_id} already exists in active tasks.")
        return
    # Restore the original task object
    storage.save_task(task)  # Assumes save_task preserves ID and metadata
    archive.remove_task(task_id)
    console.print(f"[green]✔[/green] Restored: {task.text}")


if __name__ == '__main__':
    cli()<|MERGE_RESOLUTION|>--- conflicted
+++ resolved
@@ -3,35 +3,26 @@
 from rich.table import Table
 from pathlib import Path
 from tix.storage.json_storage import TaskStorage
-<<<<<<< HEAD
 from tix.storage.context_storage import ContextStorage
 from tix.storage.archive_storage import ArchiveStorage
 from rich.prompt import Prompt
 from rich.markdown import Markdown
-=======
->>>>>>> e72e5062
 from datetime import datetime
 import subprocess
 import platform
 import os
 import sys
-<<<<<<< HEAD
 from .utils import get_date
 from .storage import storage
 from .config import CONFIG
 from .context import context_storage
-=======
-
->>>>>>> e72e5062
+
 from tix.storage.backup import create_backup, list_backups, restore_from_backup
 
 console = Console()
 storage = TaskStorage()
-<<<<<<< HEAD
 context_storage = ContextStorage()
 archive_storage = ArchiveStorage()
-=======
->>>>>>> e72e5062
 
 def cli(ctx):
         """ TIX - Lightning-fast terminal task manager
@@ -435,7 +426,6 @@
         if tag in getattr(task, "tags", []):
             task.tags.remove(tag)
             changes.append(f"-tag: '{tag}'")
-<<<<<<< HEAD
     if due:
         new_date = get_date(due)
         if new_date:
@@ -458,8 +448,6 @@
     # Handle links
     if link:
             console.print("[red]Error processing due date[/red]")
-=======
->>>>>>> e72e5062
 
     if attach:
         attachment_dir = Path.home() / ".tix" / "attachments" / str(task.id)
